#[macro_use] extern crate log;
#[macro_use] extern crate regex;

extern crate byteorder;
extern crate common;
extern crate gfx;
extern crate math;
<<<<<<< HEAD
extern crate num;
=======

>>>>>>> bfa38d72
extern crate rustc_serialize;
extern crate sdl2;
extern crate time;
extern crate toml;

pub use archive::Archive;
pub use image::Image;
pub use level::Level;
pub use meta::WadMetadata;
pub use meta::SkyMetadata;
pub use meta::ThingMetadata;
pub use name::WadName;
pub use tex::TextureDirectory;
pub use error::{Result, Error};

mod name;
mod archive;
mod level;
mod image;
mod error;
pub mod types;
pub mod util;
pub mod tex;
pub mod meta;
pub mod read;<|MERGE_RESOLUTION|>--- conflicted
+++ resolved
@@ -5,11 +5,7 @@
 extern crate common;
 extern crate gfx;
 extern crate math;
-<<<<<<< HEAD
 extern crate num;
-=======
-
->>>>>>> bfa38d72
 extern crate rustc_serialize;
 extern crate sdl2;
 extern crate time;
